--- conflicted
+++ resolved
@@ -177,10 +177,6 @@
 	}
 
 	return int(*svc.Deploy.UpdateConfig.Parallelism)
-<<<<<<< HEAD
-=======
-
->>>>>>> 57f0055a
 }
 
 func ResourceFromCompose(svc *composego.ServiceConfig) (Resource, error) {
